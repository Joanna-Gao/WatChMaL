"""
Class implementing a mPMT dataset for pointnet in h5 format
"""

# generic imports
import numpy as np

# WatChMaL imports
from watchmal.dataset.h5_dataset import H5Dataset
from watchmal.dataset.pointnet import transformations
import watchmal.dataset.data_utils as du


class PointNetDataset(H5Dataset):

    def __init__(self, h5file, geometry_file, is_distributed, 
                 use_orientations=False, n_points_20=8000, n_points_3=8000, 
                 transforms=None):
        """
        Using the separate geo info format for the hybrid geometry
        The 'n_points' value might need to change FIXME!! 
        """
        super().__init__(h5file, is_distributed)
        geo_file = np.load(geometry_file, 'r')
        self.geo_positions_20 = torch.from_numpy(geo_file["position_20"]).float()
        self.geo_orientations_20 = torch.from_numpy(geo_file["orientation_20"]).float()
        self.geo_positions_3 = torch.from_numpy(geo_file["position_3"]).float()
        self.geo_orientations_3 = torch.from_numpy(geo_file["orientation_3"]).float()
        self.use_orientations = use_orientations
        self.n_points_20 = n_points_20
        self.n_points_3 = n_points_3
        self.transforms = du.get_transformations(transformations, transforms)

    def  __getitem__(self, item):

        data_dict = super().__getitem__(item)

        hit_positions_20 = self.geo_positions_20[self.event_hit_pmts_20, :]
        n_hits_20 = min(self.n_points_20, self.event_hit_pmts_20.shape[0])
        hit_positions_3 = self.geo_positions_3[self.event_hit_pmts_3, :]
        n_hits_3 = min(self.n_points_3, self.event_hit_pmts_3.shape[0])
        if not self.use_orientations:
            data = np.zeros((5, self.n_points_20+self.n_points_3))
        else:
            # For some reason the orientation is a (n, 3) matrix when it was
            # first extracted from the root file, but here it became a (n, 2)
            # matrix. I vaguly remembered it's converted to zenith and azmith
            # angles at some point but I can't find the code anywhere. So
            # probably best not to use this function.....
            hit_orientations_20 = \
                self.geo_orientations_20[self.event_hit_pmts_20[:n_hits_20], :]
            hit_orientations_3 = \
                self.geo_orientations_3[self.event_hit_pmts_3[:n_hits_3], :]
<<<<<<< HEAD
            data = np.zeros((7, self.n_points_20+self.n_points_3))
=======
            data = np.zeros((8, self.n_points_20+self.n_points_3))
>>>>>>> f11f2c13
            data[3:5, :n_hits_20] = hit_orientations_20.T
            data[3:5, self.n_points_20:(self.n_points_20+n_hits_3)] = \
                hit_orientations_3.T 

        # The data is store in the following way:
        #        ----------20in----------|----------3in----------
        #   x    * * * * * ... 0 0 0 0 0 | * * * * ... 0 0 0 0 0 
        #   y    * * * * * ... 0 0 0 0 0 | * * * * ... 0 0 0 0 0
        #   z    * * * * * ... 0 0 0 0 0 | * * * * ... 0 0 0 0 0
        # (ori 1 * * * * * ... 0 0 0 0 0 | * * * * ... 0 0 0 0 0)
        # (ori 2 * * * * * ... 0 0 0 0 0 | * * * * ... 0 0 0 0 0)  
        # charge * * * * * ... 0 0 0 0 0 | * * * * ... 0 0 0 0 0 
<<<<<<< HEAD
        #  time  * * * * * ... 0 0 0 0 0 | * * * * ... 0 0 0 0 0 
=======
        #  time  * * * * * ... 0 0 0 0 0 | * * * * ... 0 0 0 0 0
        # label  0 0 0 0 0 ... 0 0 0 0 0 | 1 1 1 1 ... 1 1 1 1 1
>>>>>>> f11f2c13
        #        ---hits---|---no hits---|---hits---|---no hits--
        #        0         ...      7999 | 8000    ...      15999
        # where the *'s are the numbers, the bracketed rows are omitable
        # depending on if you want to use the wcsim outputed PMT orientation or
        # not (not recommended). Max number of 20in hits is n_points_20, 
        # currently set at 8000, and max number of 3in hits is n_points_3 = 8000

        # 20"
        data[:3, :n_hits_20] = hit_positions_20[:n_hits_20].T
<<<<<<< HEAD
        data[-2, :n_hits_20] = self.event_hit_charges_20[:n_hits_20]
        data[-1, :n_hits_20] = self.event_hit_times_20[:n_hits_20]
        # 3"
        index_3 = self.n_points_20 + n_hits_3
        data[:3, self.n_points_20:index_3] = hit_positions_3[:n_hits_3].T
        data[-2, self.n_points_20:index_3] = self.event_hit_charges_3[:n_hits_3]
        data[-1, self.n_points_20:index_3] = self.event_hit_times_3[:n_hits_3]
=======
        data[-3, :n_hits_20] = self.event_hit_charges_20[:n_hits_20]
        data[-2, :n_hits_20] = self.event_hit_times_20[:n_hits_20]
        data[-1, :n_hits_20] = [0] * n_hits_20
        # 3"
        index_3 = self.n_points_20 + n_hits_3
        data[:3, self.n_points_20:index_3] = hit_positions_3[:n_hits_3].T
        data[-3, self.n_points_20:index_3] = self.event_hit_charges_3[:n_hits_3]
        data[-2, self.n_points_20:index_3] = self.event_hit_times_3[:n_hits_3]
        data[-1, self.n_points_20:index_3] = [1] * n_hits_3
>>>>>>> f11f2c13

        data = du.apply_random_transformations(self.transforms, data)

        data_dict["data"] = data
        return data_dict<|MERGE_RESOLUTION|>--- conflicted
+++ resolved
@@ -51,11 +51,7 @@
                 self.geo_orientations_20[self.event_hit_pmts_20[:n_hits_20], :]
             hit_orientations_3 = \
                 self.geo_orientations_3[self.event_hit_pmts_3[:n_hits_3], :]
-<<<<<<< HEAD
-            data = np.zeros((7, self.n_points_20+self.n_points_3))
-=======
             data = np.zeros((8, self.n_points_20+self.n_points_3))
->>>>>>> f11f2c13
             data[3:5, :n_hits_20] = hit_orientations_20.T
             data[3:5, self.n_points_20:(self.n_points_20+n_hits_3)] = \
                 hit_orientations_3.T 
@@ -68,12 +64,8 @@
         # (ori 1 * * * * * ... 0 0 0 0 0 | * * * * ... 0 0 0 0 0)
         # (ori 2 * * * * * ... 0 0 0 0 0 | * * * * ... 0 0 0 0 0)  
         # charge * * * * * ... 0 0 0 0 0 | * * * * ... 0 0 0 0 0 
-<<<<<<< HEAD
-        #  time  * * * * * ... 0 0 0 0 0 | * * * * ... 0 0 0 0 0 
-=======
         #  time  * * * * * ... 0 0 0 0 0 | * * * * ... 0 0 0 0 0
         # label  0 0 0 0 0 ... 0 0 0 0 0 | 1 1 1 1 ... 1 1 1 1 1
->>>>>>> f11f2c13
         #        ---hits---|---no hits---|---hits---|---no hits--
         #        0         ...      7999 | 8000    ...      15999
         # where the *'s are the numbers, the bracketed rows are omitable
@@ -83,15 +75,6 @@
 
         # 20"
         data[:3, :n_hits_20] = hit_positions_20[:n_hits_20].T
-<<<<<<< HEAD
-        data[-2, :n_hits_20] = self.event_hit_charges_20[:n_hits_20]
-        data[-1, :n_hits_20] = self.event_hit_times_20[:n_hits_20]
-        # 3"
-        index_3 = self.n_points_20 + n_hits_3
-        data[:3, self.n_points_20:index_3] = hit_positions_3[:n_hits_3].T
-        data[-2, self.n_points_20:index_3] = self.event_hit_charges_3[:n_hits_3]
-        data[-1, self.n_points_20:index_3] = self.event_hit_times_3[:n_hits_3]
-=======
         data[-3, :n_hits_20] = self.event_hit_charges_20[:n_hits_20]
         data[-2, :n_hits_20] = self.event_hit_times_20[:n_hits_20]
         data[-1, :n_hits_20] = [0] * n_hits_20
@@ -101,7 +84,6 @@
         data[-3, self.n_points_20:index_3] = self.event_hit_charges_3[:n_hits_3]
         data[-2, self.n_points_20:index_3] = self.event_hit_times_3[:n_hits_3]
         data[-1, self.n_points_20:index_3] = [1] * n_hits_3
->>>>>>> f11f2c13
 
         data = du.apply_random_transformations(self.transforms, data)
 
